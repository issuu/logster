--- conflicted
+++ resolved
@@ -19,10 +19,6 @@
 ###  along with Logster. If not, see <http://www.gnu.org/licenses/>.
 ###
 
-<<<<<<< HEAD
-=======
-import os
->>>>>>> 8b5e195b
 import httplib
 import base64
 import hashlib
@@ -70,13 +66,8 @@
         print "instance-id = %s" % instance_id
 
         self.base_url = "monitoring.ap-northeast-1.amazonaws.com"
-<<<<<<< HEAD
         self.key = key
         self.secret_key = secret_key
-=======
-        self.key = os.getenv('AWS_ACCESS_KEY_ID', key)
-        self.secret_key = os.getenv('AWS_SECRET_ACCESS_KEY_ID', secret_key)
->>>>>>> 8b5e195b
         self.params = {'Namespace': 'logster',
        'MetricData.member.1.MetricName': metric.name,
        'MetricData.member.1.Value': metric.value,
@@ -109,10 +100,6 @@
  
     def put_data(self):
         signedURL = self.get_signed_url()
-        print signedURL
         conn = httplib.HTTPConnection(self.base_url)
         conn.request("GET", signedURL)
         res = conn.getresponse()
-        print res.status, res.reason
-        print res.getheaders()
-        print res.read()
